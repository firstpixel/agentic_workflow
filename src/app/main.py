import os
from src.agents.prompt_switcher import PromptSwitcherAgent, PromptAgent  # Unified agent
from src.agents.model_selector import ModelSelectorAgent  # Now we have the implementation
from src.agents.approval_gate import ApprovalGateAgent

# Um agente de eco simples para visualizar para onde roteamos
from src.agents.echo import EchoAgent  # use o echo do exemplo do Task 1 (ou crie agora)
from src.agents.fanout_agent import FanOutAgent
from src.agents.join_agent import JoinAgent

from src.memory import MongoSTM, QdrantVectorStore, MemoryManager
from src.agents.rag_retriever import RAGRetrieverAgent
from src.agents.query_rewriter import QueryRewriterAgent
from src.agents.guardrails_agent import GuardrailsAgent
from src.eval.metrics import MetricsCollector  # <-- Add this import
from src.eval.evaluation import EvalCase, EvaluationRunner  # <-- Add this import

from src.core.workflow_manager import WorkflowManager
from src.core.agent import AgentConfig, LLMAgent
from src.core.types import Result
from src.agents.switch_agent import SwitchAgent
from src.agents.critic_agent import CriticAgent
from src.core.utils import to_display  # <-- Add this import
from src.app.flows_tools import run_toolrunner_duckduckgo_demo

from src.app.flows_planner import demo_planner

# Add import for get_event_bus
from src.core.event_bus import get_event_bus

# NEW: retry/fallback demo flow
from src.app.flows import (
    make_prompt_handoff_flow,
    make_guardrails_writer_flow,
)
from src.app.flows_retries import run_retries_fallback_demo  # NEW


def demo_eventbus(auto_approve=False):
    """
    — EventBus + Settings
    Fase 1: ApprovalGate publica uma 'solicitação' no EventBus
    Subscriber simula a decisão humana e publica a decisão
    Fase 2: Rodamos o ApprovalGate com a decisão publicada
    """
    model = os.getenv("OLLAMA_MODEL", "llama3.2:latest")
    bus = get_event_bus()

    approval = ApprovalGateAgent(AgentConfig(
        name="ApprovalGate",
        model_config={
            "summary_prompt_file": "approval_request.md",
            "next_on_approve": "Writer",
            "model": model,
            "options": {"temperature": 0.1}
        }
    ))
    writer = LLMAgent(AgentConfig(
        name="Writer",
        prompt_file="tech_writer.md",
        model_config={"model": model, "options": {"temperature": 0.1}}
    ))
    agents = {"ApprovalGate": approval, "Writer": writer}
    graph  = {"ApprovalGate": ["Writer"], "Writer": []}
    wm = WorkflowManager(graph, agents)

    # ---- Execução 1: solicita aprovação (PENDING) ----
    content = {"text": "Draft: Add cross-platform analytics pipeline for funnels and retention."}
    r1 = wm.run_workflow("ApprovalGate", content)
    pending = next((r for r in r1 if isinstance(r.output, dict) and r.output.get("status") == "PENDING"), None)
    if not pending:
        print("No PENDING approval (unexpected).")
        return
    approval_id = pending.output.get("approval_id", "")
    summary_md = pending.output.get("summary_md", "")

    # Publica evento de request
    bus.publish("approval.request", {
        "approval_id": approval_id,
        "summary_md": summary_md,
        "who": "ApprovalGate"
    })
    print(f"[bus] published approval.request for {approval_id}")

    # Simula ou solicita decisão humana
    if auto_approve:
        print(f"[bus] auto-approving for automated demo...")
        decision = {
            "approval_id": approval_id,
            "human_decision": "APPROVE",
            "human_comment": "Auto-approved for demo"
        }
    else:
        print("\n" + "="*60)
        print("🧑‍⚖️ EVENTBUS HUMAN APPROVAL REQUIRED")
        print("="*60)
        print("📋 SUMMARY FROM EVENTBUS:")
        print(summary_md)
        print("\n" + "-"*60)
        while True:
            print("\n🤔 Do you approve this EventBus request?")
            print("   1. APPROVE - Continue with the workflow")
            print("   2. REJECT - Stop the workflow")
            print("   3. Exit demo")
            choice = input("\nEnter your choice (1/2/3): ").strip()
            if choice == "1":
                human_decision = "APPROVE"
                human_comment = input("Optional comment (press Enter to skip): ").strip() or "Approved via EventBus"
                break
            elif choice == "2":
                human_decision = "REJECT"
                human_comment = input("Reason for rejection (press Enter to skip): ").strip() or "Rejected via EventBus"
                break
            elif choice == "3":
                print("👋 Exiting EventBus demo...")
                return
            else:
                print("❌ Invalid choice. Please enter 1, 2, or 3.")
        decision = {
            "approval_id": approval_id,
            "human_decision": human_decision,
            "human_comment": human_comment
        }
        print(f"[bus] human decided: {human_decision}")
    if not decision:
        print("[bus] no decision received (timeout).")
        return

    # ---- Execução 2: aplica decisão e segue para Writer ----
    r2 = wm.run_workflow("ApprovalGate", decision)
    print("\n=== TASK 13: EventBus Sample (HITL) ===")
    for r in r2:
        print("->", r.display_output or r.output)


def demo_flows_sample():
    """
    Demonstra dois helpers de fluxo:
      1) Prompt/Plan Handoff: PromptAgent -> Writer
      2) Guardrails -> Writer
    """
    model = os.getenv("OLLAMA_MODEL", "llama3.2:latest")

    # 1) Prompt/Plan Handoff
    fb1 = make_prompt_handoff_flow(model=model)
    wm1 = fb1.manager()
    print("\n=== TASK 12: Prompt/Plan Handoff (flows.py) ===")
    r1 = wm1.run_workflow("PromptAgent", {
        "text": "Explain the API telemetry design. [[PARAGRAPH]]",
        "user_prompt": "Explain the API telemetry design. [[PARAGRAPH]]"
    })
    for r in r1:
        print("->", r.display_output or r.output)

    # 2) Guardrails -> Writer
    fb2 = make_guardrails_writer_flow(model=model)
    wm2 = fb2.manager()
    print("\n=== TASK 12: Guardrails -> Writer (flows.py) ===")
    r2 = wm2.run_workflow("Guardrails", {
        "text": "Contact me at jane@company.com. Summarize design.",
        "user_prompt": "Contact me at jane@company.com. Summarize design."
    })
    for r in r2:
        print("->", r.display_output or r.output)


def demo_display_unwrap():
    model = os.getenv("OLLAMA_MODEL", "llama3.2:latest")
    writer = LLMAgent(AgentConfig(
        name="Writer",
        prompt_file="writer_paragraph.md",
        model_config={"model": model, "options": {"temperature": 0.0}}
    ))
    agents = {"Writer": writer}
    graph = {"Writer": []}
    wm = WorkflowManager(graph, agents)
    data = {"text": "Write a summary about user analytics features."}
    results = wm.run_workflow("Writer", data)
    print("\n=== Display/Unwrap Sample ===")
    for r in results:
        raw = r.output.get("text") if isinstance(r.output, dict) else r.output
        disp = r.display_output or to_display(None, raw)
        print("RAW:\n", raw, "\n---\nDISPLAY:\n", disp, "\n")


def demo_prompt_handoff():
    model = os.getenv("OLLAMA_MODEL", "llama3.2:latest")
    prompt_agent = PromptAgent(AgentConfig(
        name="PromptAgent",
        model_config={
            "prompt_file": "prompt_agent.md",
            "model": model,
            "options": {"temperature": 0.0},
            "default_targets": {"Writer": "writer_bullets.md"}
        }
    ))
    writer = LLMAgent(AgentConfig(
        name="Writer",
        prompt_file="writer_bullets.md",
        model_config={"model": model, "options": {"temperature": 0.1}}
    ))
    agents = {"PromptAgent": prompt_agent, "Writer": writer}
    graph  = {"PromptAgent": ["Writer"], "Writer": []}
    wm = WorkflowManager(graph, agents)
    user_text = {"text": "Outline analytics pipeline design for funnels and retention. [[PARAGRAPH]]"}
    results = wm.run_workflow("PromptAgent", user_text)
    print("\n=== Prompt/Plan Handoff Sample ===")
    for r in results:
        print("->", r.display_output or r.output)
    print("Writer prompt_file (effective):", writer.config.prompt_file)


def demo_prompt_overrides():
    model = os.getenv("OLLAMA_MODEL", "llama3.2:1b")
    switcher = PromptSwitcherAgent(AgentConfig(
        name="PromptSwitcher",
        model_config={
            "prompt_file": "prompt_switcher.md",
            "model": model,
            "options": {"temperature": 0.0},
            "default_targets": {"Writer": "writer_bullets.md"}
        }
    ))
    writer = LLMAgent(AgentConfig(
        name="Writer",
        prompt_file="writer_bullets.md",
        model_config={"model": model, "options": {"temperature": 0.1}}
    ))
    agents = {"PromptSwitcher": switcher, "Writer": writer}
    graph  = {"PromptSwitcher": ["Writer"], "Writer": []}
    wm = WorkflowManager(graph, agents)
    user_text = {
        "text": "Outline the design choices for the API telemetry module. [[PARAGRAPH]]",
        "user_prompt": "Outline the design choices for the API telemetry module. [[PARAGRAPH]]"
    }
    results = wm.run_workflow("PromptSwitcher", user_text)
    print("\n=== TASK 10: Prompt Overrides Sample ===")
    for r in results:
        print("->", r.display_output or r.output)
    print("Writer prompt_file after routing:", writer.config.prompt_file)


def demo_model_routing():
    model1 = "llama3.2:1b"
    model2 = "llama3.2:3b"
    model3 = "gemma3:latest"
    router = ModelSelectorAgent(AgentConfig(
        name="ModelSelector",
        prompt_file="model_router.md",
        model_config={
            "model": model2,
            "options": {"temperature": 0.0},
            "classes": {
                "SIMPLE":   {"model": model1, "options": {"temperature": 0.1}},
                "STANDARD": {"model": model2, "options": {"temperature": 0.3}},
                "COMPLEX":  {"model": model3, "options": {"temperature": 0.6}}
            },
            "targets": ["Writer"]
        }
    ))
    writer = LLMAgent(AgentConfig(
        name="Writer",
        prompt_file="tech_writer.md",
        model_config={"model": model1, "options": {"temperature": 0.0}}
    ))
    agents = {"ModelSelector": router, "Writer": writer}
    graph  = {"ModelSelector": ["Writer"], "Writer": []}
    wm = WorkflowManager(graph, agents)

    print("\n=== Model Routing Sample (SIMPLE) ===")
    simple_result = wm.run_workflow("ModelSelector", {"text": "Write one sentence summary. [[SIMPLE]]"})
    for r in simple_result:
        print("->", r.display_output or r.output)
    print(f"✅ Writer model after SIMPLE: {writer.config.model_config}")

    writer.config.model_config = {"model": model1, "options": {"temperature": 0.0}}

    print("\n=== Model Routing Sample (STANDARD) ===")
    standard_result = wm.run_workflow("ModelSelector", {"text": "Analyze and explain the design patterns. [[STANDARD]]"})
    for r in standard_result:
        print("->", r.display_output or r.output)
    print(f"✅ Writer model after STANDARD: {writer.config.model_config}")

    writer.config.model_config = {"model": model1, "options": {"temperature": 0.0}}

    print("\n=== Model Routing Sample (COMPLEX) ===")
    complex_result = wm.run_workflow("ModelSelector", {"text": "[[COMPLEX]] Design microservices architecture"})
    for r in complex_result:
        print("->", r.display_output or r.output)
    print(f"✅ Writer model after COMPLEX: {writer.config.model_config}")

    print("\n🎯 Model routing complete! Each complexity level used different models:")
    print(f"   SIMPLE → {model1} (temp 0.1)")
    print(f"   STANDARD → {model2} (temp 0.3)")
    print(f"   COMPLEX → {model3} (temp 0.6)")


def demo_metrics_eval():
    model = os.getenv("OLLAMA_MODEL", "llama3.2:1b")
    print(f"🔍 Checking Ollama availability for evaluation demo with model: {model}")
    ollama_available = check_ollama_availability(model)
    if not ollama_available:
        print("⚠️  Ollama not available - running only regex evaluation")
    else:
        print("✅ Ollama is available, proceeding with full evaluation demo...")

    model_cfg = {"model": model, "options": {"temperature": 0.1}}
    writer = LLMAgent(AgentConfig(name="Writer", prompt_file="tech_writer.md", model_config=model_cfg))
    agents = {"Writer": writer}
    graph  = {"Writer": []}
    metrics = MetricsCollector()
    wm = WorkflowManager(graph, agents, metrics=metrics)

    cases = [
        EvalCase(
            case_id="c1",
            entry_node="Writer",
            input_data={"text": "Design a telemetry module for API request timing and error rates."},
            required_regex=r"(api|request|error|telemetry)"
        )
    ]
    runner = EvaluationRunner(wm, metrics)
    results = runner.run(cases, judge="regex")
    print("\n=== Eval (regex) ===")
    for r in results:
        print(r)

    if ollama_available:
        judge_llm_cfg = {"model": model, "options": {"temperature": 0.1}}
        try:
            results_llm = runner.run(cases, judge="llm", llm_model_cfg=judge_llm_cfg, judge_prompt_file="eval_judge.md")
            print("\n=== Eval (LLM) ===")
            for r in results_llm:
                print(r)
        except Exception as e:
            print(f"\n⚠️  LLM evaluation failed: {str(e)}")
            print("   Continuing with regex evaluation only...")
    else:
        print("\n⚠️  Skipping LLM evaluation - Ollama not available")

    print("\n=== Metrics Summary ===")
    print(metrics.summary())
    print("\nCSV:\n", metrics.to_csv())


def demo_human_in_the_loop(auto_approve=False):
    model = os.getenv("OLLAMA_MODEL", "llama3.2:1b")
    model_cfg = {"model": model, "options": {"temperature": 0.1}}

    approval = ApprovalGateAgent(AgentConfig(
        name="ApprovalGate",
        model_config={
            "summary_prompt_file": "approval_request.md",
            "next_on_approve": "Writer",
            "model": model,
            "options": {"temperature": 0.1}
        }
    ))
    writer = LLMAgent(AgentConfig(name="Writer", prompt_file="tech_writer.md", model_config=model_cfg))
    agents = {"ApprovalGate": approval, "Writer": writer}
    graph  = {"ApprovalGate": ["Writer"], "Writer": []}
    wm = WorkflowManager(graph, agents)

    content = {
        "text": "Draft: We will add a cross-platform analytics pipeline for funnels and retention.",
        "user_prompt": "Draft: We will add a cross-platform analytics pipeline for funnels and retention."
    }
    r1 = wm.run_workflow("ApprovalGate", content)
    print("\n=== HITL Sample – Request ===")
    for r in r1:
        print("->", r.display_output or r.output)

    approval_id = ""
    summary_content = ""
    for r in r1[::-1]:
        if isinstance(r.output, dict) and r.output.get("status") == "PENDING":
            approval_id = r.output.get("approval_id","")
            summary_content = r.output.get("summary_md", "")
            break
    if not approval_id:
        print("❌ No approval_id found in workflow results")
        return

    print("\n" + "="*60)
    print("🧑‍⚖️ HUMAN APPROVAL REQUIRED")
    print("="*60)
    print("📋 SUMMARY:")
    print(summary_content)
    print("\n" + "-"*60)

    if auto_approve:
        print("\n🤖 Auto-approving for automated testing...")
        human_decision = "APPROVE"
        human_comment = "Auto-approved for demo"
    else:
        while True:
            print("\n🤔 Do you approve this request?")
            print("   1. APPROVE - Continue with the writer")
            print("   2. REJECT - Stop the workflow")
            print("   3. Exit demo")
            choice = input("\nEnter your choice (1/2/3): ").strip()
            if choice == "1":
                human_decision = "APPROVE"
                human_comment = input("Optional comment (press Enter to skip): ").strip() or "Approved by user"
                break
            elif choice == "2":
                human_decision = "REJECT"
                human_comment = input("Reason for rejection (press Enter to skip): ").strip() or "Rejected by user"
                break
            elif choice == "3":
                print("👋 Exiting HITL demo...")
                return
            else:
                print("❌ Invalid choice. Please enter 1, 2, or 3.")

    decision_payload = {
        "approval_id": approval_id,
        "human_decision": human_decision,
        "human_comment": human_comment,
        "user_prompt": f"approval_id: {approval_id}, decision: {human_decision}, comment: {human_comment}"
    }

    print(f"\n=== HITL Sample – Decision ({human_decision}) ===")
    r2 = wm.run_workflow("ApprovalGate", decision_payload)
    for r in r2:
        print("->", r.display_output or r.output)


def demo_guardrails():
    model = os.getenv("OLLAMA_MODEL", "llama3.2:1b")
    model_cfg = {"model": model, "options": {"temperature": 0.1}}
    guard = GuardrailsAgent(AgentConfig(
        name="Guardrails",
        model_config={
            "pii_redact": True,
            "moderation_mode": "hybrid",
            "moderation_prompt_file": "moderation.md",
            "model": model,
            "options": {"temperature": 0.0}
        }
    ))
    writer = LLMAgent(AgentConfig(name="Writer", prompt_file="tech_writer.md", model_config=model_cfg))
    agents = {"Guardrails": guard, "Writer": writer}
    graph  = {"Guardrails": ["Writer"], "Writer": []}
    wm = WorkflowManager(graph, agents)
    user_text = {"text": "My email is john.doe@example.com and phone +1 (555) 123-4567. Please outline the technical plan."}
    results = wm.run_workflow("Guardrails", user_text)
    print("\n=== Guardrails Sample ===")
    for r in results:
        print("->", r.display_output or r.output)


def demo_query_rewriter():
    model = os.getenv("OLLAMA_MODEL", "llama3.2:1b")
    model_cfg = {"model": model, "options": {"temperature": 0.1}}
    rewriter = QueryRewriterAgent(AgentConfig(name="QueryRewriter", prompt_file="query_rewriter.md", model_config=model_cfg))

    stm = MongoSTM()
    ltm = QdrantVectorStore(collection="agentic_docs")
    memory = MemoryManager(stm, ltm)
    retriever = RAGRetrieverAgent(AgentConfig(name="Retriever", model_config={"top_k":3}), memory)

    answer_model_cfg = {"model": model, "options": {"temperature": 0.1}}
    answerer = LLMAgent(AgentConfig(name="Answerer", prompt_file="answer_with_context.md", model_config=answer_model_cfg))

    agents = {"QueryRewriter": rewriter, "Retriever": retriever, "Answerer": answerer}
    graph = {"QueryRewriter": ["Retriever"], "Retriever": ["Answerer"], "Answerer": []}
    wm = WorkflowManager(graph, agents)

    user_question = {
        "question": "How do we track cross-platform user journeys for funnel analysis?",
        "hints_md": "- product: analytics\n- platforms: web, mobile\n- focus: funnel events"
    }
    results = wm.run_workflow("QueryRewriter", user_question)
    print("\n=== QueryRewriter Sample ===")
    for i, r in enumerate(results):
        print(f"Step {i+1}: ->", r.display_output or str(r.output)[:100] + "...")


def demo_rag_memory():
    model = os.getenv("OLLAMA_MODEL","llama3.2:1b")
    model_cfg = {"model": model, "options": {"temperature": 0.1}}
    stm = MongoSTM()
    ltm = QdrantVectorStore(collection="agentic_docs")
    memory = MemoryManager(stm, ltm)

    memory.index_document("Our product tracks user journeys across web and mobile to identify friction points.", meta={"tag":"C1"})
    memory.index_document("Analytics events include page views, taps, and custom milestones with timestamps.", meta={"tag":"C2"})
    memory.index_document("Dashboards show funnels, retention curves, and cohort analysis.", meta={"tag":"C3"})

    session_id="demo-session"
    memory.stm_add(session_id,"user","How do we capture events for funnel analysis?")

    retriever = RAGRetrieverAgent(AgentConfig(name="Retriever", model_config={"top_k":3}), memory)
    answerer  = LLMAgent(AgentConfig(name="Answerer", prompt_file="answer_with_context.md", model_config=model_cfg))
    agents = {"Retriever": retriever, "Answerer": answerer}
    graph  = {"Retriever": ["Answerer"], "Answerer": []}
    wm = WorkflowManager(graph, agents)
    question = {"query": "How are analytics events captured for funnels?"}
    r1 = wm.run_workflow("Retriever", question)
    ctx_md = r1[-1].output.get("contexts_md","")
    # Build the user prompt by substituting the template manually
    question_text = "How are analytics events captured for funnels?"
    user_prompt = f"""Question: {question_text}

Retrieved Context:
{ctx_md}

Please answer concisely using only the information in the retrieved context."""
    r2 = wm.run_workflow("Answerer", {"user_prompt": user_prompt})

    print("\n=== RAG & Memory Sample ===")
    for r in r1+r2:
        print("->", r.display_output or r.output)


def demo_parallelization():
    os.environ["PROMPT_DIR"] = os.getenv("PROMPT_DIR", "/Users/gilbeyruth/AIProjects/agentic_workflow/prompts")
    model = os.getenv("OLLAMA_MODEL", "llama3.2:latest")
    model_cfg = {"model": model, "options": {"temperature": 0.1}}
    tech_writer = LLMAgent(AgentConfig(name="TechWriter", prompt_file="tech_writer.md", model_config=model_cfg))
    biz_writer  = LLMAgent(AgentConfig(name="BizWriter",  prompt_file="biz_writer.md",  model_config=model_cfg))
    fanout = FanOutAgent(AgentConfig(name="FanOut", model_config={"branches": ["TechWriter", "BizWriter"]}))
    join = JoinAgent(AgentConfig(name="Join"))
    final = LLMAgent(AgentConfig(name="FinalSummary", prompt_file="final_summarizer.md", model_config=model_cfg))
    agents = {"FanOut": fanout, "TechWriter": tech_writer, "BizWriter": biz_writer, "Join": join, "FinalSummary": final}
    graph = {"FanOut": ["TechWriter", "BizWriter"], "TechWriter": ["Join"], "BizWriter":  ["Join"], "Join": ["FinalSummary"], "FinalSummary": []}
    wm = WorkflowManager(graph, agents)
    user_input = {"text": "We plan to add a new analytics feature tracking user journeys across the mobile app and web."}
    results = wm.run_workflow("FanOut", user_input)
    print("\n=== Parallelization Sample ===")
    for r in results:
        print("->", r.display_output or r.output)


def create_ollama_llm_agent(model: str = "llama3.2:latest") -> 'LLMAgent':
    config = AgentConfig(name="OllamaLLM", model_config={"model": model, "options": {"temperature": 0.1}})
    return LLMAgent(config)


def check_ollama_availability(model: str = "llama3.2:latest", timeout: int = 5) -> bool:
    try:
        import ollama
        import httpx
        client = ollama.Client(timeout=timeout)
        client.chat(model=model, messages=[{"role": "user", "content": "test"}], stream=False)
        return True
    except ImportError:
        print("❌ Ollama library not available")
        return False
    except (Exception,) as e:
        print(f"❌ Ollama error: {str(e)}")
        return False


def demo_switch_agent_routing():
    print("=" * 60)
    print("🔀 SWITCH AGENT ROUTING DEMO")
    print("=" * 60)
    model = os.getenv("OLLAMA_MODEL", "llama3.2:latest")
    print(f"🔍 Checking Ollama availability with model: {model}")
    if not check_ollama_availability(model):
        print("⚠️  Skipping Switch Agent demo - Ollama not available or model not found")
        return
    print("✅ Ollama is available, proceeding with demo...")
    llm_agent = create_ollama_llm_agent(model)
    routes_cfg = {
        "routes": {
            "Billing": {"keywords": ["boleto", "fatura", "cobrança"], "description": "Cobrança e pagamentos"},
            "Support": {"keywords": ["erro", "falha", "bug"],          "description": "Suporte técnico"},
            "Sales":   {"keywords": ["preço", "plano", "licença"],      "description": "Comercial/Vendas"}
        },
        "default": "Support",
        "mode": "hybrid",
        "confidence_threshold": 0.4,
        "model": model,
        "options": {"temperature": 0.0}
    }
    agents = {
        "Router":  SwitchAgent(AgentConfig(name="Router", prompt_file="switch_agent.md", model_config=routes_cfg)),
        "Billing": EchoAgent(AgentConfig(name="Billing")),
        "Support": EchoAgent(AgentConfig(name="Support")),
        "Sales":   EchoAgent(AgentConfig(name="Sales")),
    }
    graph = {"Router":  ["Billing", "Support", "Sales"], "Billing": [], "Support": [], "Sales": []}
    wm = WorkflowManager(graph, agents)
    print("\n=== Exemplo 1 ===")
    res1 = wm.run_workflow("Router", {"text": "Preciso gerar um boleto da minha fatura"})
    for r in res1:
        print("->", r.display_output or r.output)
    print("\n=== Exemplo 2 ===")
    res2 = wm.run_workflow("Router", {"text": "Estou com um erro 500 ao acessar a API"})
    for r in res2:
        print("->", r.display_output or r.output)
    print("\n=== Exemplo 3 ===")
    res3 = wm.run_workflow("Router", {"text": "Quais são os planos e preços disponíveis?"})
    for r in res3:
        print("->", r.display_output or r.output)


def demo_critic_agent_evaluation():
    print("\n" + "=" * 60)
    print("🧪 CRITIC AGENT EVALUATION DEMO")
    print("=" * 60)
    model = os.getenv("OLLAMA_MODEL", "llama3.2:latest")
    if not check_ollama_availability(model):
        print("⚠️  Skipping Critic Agent demo - Ollama not available or model not found")
        return
    print("✅ Ollama is available, proceeding with demo...")
    llm_agent = create_ollama_llm_agent(model)
    os.environ['PROMPT_DIR'] = os.getenv('PROMPT_DIR', "/Users/gilbeyruth/AIProjects/agentic_workflow/prompts")

    writer = LLMAgent(AgentConfig(name="Writer", model_config={"model": model}, prompt_file="tech_writer.md"))
    critic = CriticAgent(AgentConfig(
        name="Critic",
        model_config={
            "rubric": ["Clarity and structure", "Technical accuracy", "Completeness"],
            "threshold": 7.0,
            "max_iters": 2,
            "next_on_pass": "Done",
            "model": model
        },
        prompt_file="critic_agent.md"
    ))

    class DoneAgent(EchoAgent):
        def run(self, message):
            return Result.ok(output={"done": True, "final_content": message.data},
                             display_output="✅ Content approved and workflow complete!")

    done = DoneAgent(AgentConfig(name="Done"))
    agents = {"Writer": writer, "Critic": critic, "Done": done}
    graph = {"Writer": ["Critic"], "Critic": ["Writer", "Done"], "Done": []}
    wm = WorkflowManager(graph, agents)

    print("\n=== Writer-Critic Feedback Loop Example ===")
    prompt = "Write a technical summary about Python async/await patterns. Include examples and best practices."
    try:
        results = wm.run_workflow("Writer", {"user_prompt": prompt})
        print(f"\n📊 Workflow completed with {len(results)} steps:")
        for i, r in enumerate(results):
            agent_name = r.metrics.get("agent", "Unknown")
            print(f"  Step {i+1} ({agent_name}): {r.display_output or str(r.output)[:100]}")
        if any("approved and workflow complete" in (r.display_output or "") for r in results):
            print("\n🎉 Content was approved by the critic!")
        else:
            print("\n⚠️  Content may need more iterations or workflow was incomplete.")
    except Exception as e:
        print(f"\n❌ Error in critic workflow: {e}")


# NEW: Retry/Fallback demo wrapper
def demo_retries_and_fallbacks():
    run_retries_fallback_demo()


def main():
    print("🚀 Running Agentic Workflow Examples\n")

    run_toolrunner_duckduckgo_demo()
    demo_retries_and_fallbacks()
    demo_switch_agent_routing()
    demo_critic_agent_evaluation()
    demo_parallelization()
    demo_rag_memory()
    demo_query_rewriter()
    demo_guardrails()
    demo_human_in_the_loop(auto_approve=True)
    demo_metrics_eval()
    demo_model_routing()
    demo_prompt_overrides()
    demo_display_unwrap()
    demo_flows_sample()
    demo_planner()
<<<<<<< HEAD
    demo_planner_coder()


def demo_planner_coder():
=======
    demo_planner_coder_integration()


def demo_planner_coder_integration():
>>>>>>> fcc7e4a3
    """
    Demonstrate the CodeExecutorAgent with PlannerFlow
    Creates actual files and executes code based on planning
    """
    print("\n🚀 Testing CodeExecutorAgent with PlannerFlow")
    print("=" * 60)
    
    try:
        from src.app.flow_planner_coder import demo_planner_coder
        # Run a simple demo
        demo_planner_coder(
            "Create a Python hello world script with proper documentation",
            "hello_world_demo"
        )
        print("✅ CodeExecutorAgent demo completed successfully!")
    except Exception as e:
        print(f"❌ CodeExecutorAgent demo failed: {e}")
        print("Note: This demo requires the CodeExecutorAgent to be properly configured")


def demo_eventbus_interactive():
    print("🚀 Testing Interactive EventBus Human Approval\n")
    demo_eventbus(auto_approve=False)


if __name__ == "__main__":
    import sys
    if len(sys.argv) > 1 and sys.argv[1] == "--hitl":
        demo_eventbus_interactive()
    else:
        main()<|MERGE_RESOLUTION|>--- conflicted
+++ resolved
@@ -672,17 +672,12 @@
     demo_display_unwrap()
     demo_flows_sample()
     demo_planner()
-<<<<<<< HEAD
-    demo_planner_coder()
-
-
-def demo_planner_coder():
-=======
+
     demo_planner_coder_integration()
 
 
 def demo_planner_coder_integration():
->>>>>>> fcc7e4a3
+
     """
     Demonstrate the CodeExecutorAgent with PlannerFlow
     Creates actual files and executes code based on planning
